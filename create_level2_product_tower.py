--- conflicted
+++ resolved
@@ -149,11 +149,7 @@
     level1_dir = data_dir+'/tower/1_level_ingest/'                  # where does level1 data live?
     level2_dir = data_dir+'/tower/2_level_product/version1/'        # where does level2 data go
     turb_dir   = data_dir+'/tower/2_level_product/version1/'        # where does level2 data go
-<<<<<<< HEAD
-    #leica_dir  = '/psd3data/arctic/temp/MOSAiC_dump/partner_data/AWI/polarstern/WXstation/' # this is where the ship track lives  
-=======
     leica_dir = '/Projects/MOSAiC_internal/partner_data/AWI/polarstern/WXstation/' # this is where the ship track lives 
->>>>>>> e62fb2de
     leica_dir = f'{data_dir}/partner_data/AWI/polarstern/WXstation/'
     
     def printline(startline='',endline=''):
