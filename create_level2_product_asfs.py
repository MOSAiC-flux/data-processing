--- conflicted
+++ resolved
@@ -161,13 +161,8 @@
     global data_dir, in_dir # make data available
     if args.path: data_dir = args.path
     else: data_dir = '/Projects/MOSAiC/'
-<<<<<<< HEAD
-    #leica_dir = '/psd3data/arctic/temp/MOSAiC_dump/partner_data/AWI/polarstern/WXstation/' # this is where the ship track lives 
-    leica_dir = f'{data_dir}/partner_data/AWI/polarstern/WXstation/'
-=======
     leica_dir = '/Projects/MOSAiC_internal/partner_data/AWI/polarstern/WXstation/' # this is where the ship track lives 
     #leica_dir = f'{data_dir}/partner_data/AWI/polarstern/WXstation/'
->>>>>>> e62fb2de
 
     if args.station: flux_stations = args.station.split(',')
     else: flux_stations = ['asfs50', 'asfs40', 'asfs30']
